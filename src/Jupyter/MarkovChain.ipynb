--- conflicted
+++ resolved
@@ -136,11 +136,7 @@
   },
   {
    "cell_type": "code",
-<<<<<<< HEAD
-   "execution_count": 6,
-=======
-   "execution_count": 8,
->>>>>>> 901f1a3a
+   "execution_count": null,
    "metadata": {},
    "outputs": [],
    "source": [
@@ -165,11 +161,7 @@
   },
   {
    "cell_type": "code",
-<<<<<<< HEAD
-   "execution_count": 7,
-=======
-   "execution_count": 9,
->>>>>>> 901f1a3a
+   "execution_count": null,
    "metadata": {},
    "outputs": [],
    "source": [
@@ -195,11 +187,7 @@
   },
   {
    "cell_type": "code",
-<<<<<<< HEAD
    "execution_count": 8,
-=======
-   "execution_count": 10,
->>>>>>> 901f1a3a
    "metadata": {},
    "outputs": [],
    "source": [
@@ -219,7 +207,6 @@
     "            symbolic_matrix[i,j] = symbolic_matrix[i,j].subs(sym_Lambda, lambda_a + lambda_o)\n",
     "            symbolic_matrix[i,j] = symbolic_matrix[i,j].subs(sym_mu, mu)\n",
     "    Q = np.array(symbolic_matrix, dtype=float)\n",
-<<<<<<< HEAD
     "    return Q\n",
     "\n",
     "# np.array(m.subs({a: 3, b: 4})).astype(np.float64)"
@@ -240,16 +227,14 @@
    "source": [
     "def is_steady_state(state, Q):\n",
     "    return np.allclose(np.dot(state, Q), 0)"
-=======
-    "    return Q"
->>>>>>> 901f1a3a
-   ]
-  },
-  {
-   "cell_type": "markdown",
-   "metadata": {},
-   "source": [
-<<<<<<< HEAD
+   ]
+  },
+  {
+   "cell_type": "code",
+   "execution_count": 10,
+   "metadata": {},
+   "outputs": [],
+   "source": [
     "def get_steady_state_numerically(Q, max_t=100, number_of_timepoints=1000, method=0, integration_function=sci.integrate.odeint):\n",
     "    \n",
     "    def derivative_odeint(x, t):\n",
@@ -276,9 +261,6 @@
    "metadata": {},
    "source": [
     "# Functions for obtaining steady state vector algebraically"
-=======
-    "# Functions for obtaining steady state vector numerically"
->>>>>>> 901f1a3a
    ]
   },
   {
@@ -286,7 +268,6 @@
    "execution_count": 11,
    "metadata": {},
    "outputs": [],
-<<<<<<< HEAD
    "source": [
     "def augment_Q(Q):\n",
     "    dimension = Q.shape[0]\n",
@@ -460,7 +441,7 @@
   },
   {
    "cell_type": "code",
-   "execution_count": 19,
+   "execution_count": null,
    "metadata": {},
    "outputs": [],
    "source": [
@@ -476,7 +457,7 @@
   },
   {
    "cell_type": "code",
-   "execution_count": 20,
+   "execution_count": null,
    "metadata": {},
    "outputs": [
     {
@@ -490,11 +471,8 @@
      "output_type": "display_data"
     }
    ],
-=======
->>>>>>> 901f1a3a
-   "source": [
-    "def is_steady_state(state, Q):\n",
-    "    return np.allclose(np.dot(state, Q), 0)"
+   "source": [
+    "visualise_ambulance_markov_chain(num_of_servers, threshold, parking_capacity, system_capacity)"
    ]
   },
   {
@@ -506,119 +484,36 @@
   },
   {
    "cell_type": "code",
-   "execution_count": 21,
-   "metadata": {},
-   "outputs": [],
-<<<<<<< HEAD
+   "execution_count": null,
+   "metadata": {},
+   "outputs": [],
    "source": [
     "Q_sym = get_symbolic_transition_matrix(num_of_servers, threshold, system_capacity, parking_capacity)\n",
     "all_states = build_states(threshold, system_capacity, parking_capacity)"
-=======
-   "source": [
-    "def get_steady_state_numerically(Q, max_t=100, number_of_timepoints=1000, method=0, integration_function=sci.integrate.odeint):\n",
-    "    \n",
-    "    def derivative_odeint(x, t):\n",
-    "        return np.dot(x, Q)\n",
-    "    \n",
-    "    def derivative_solve_ivp(t, x):\n",
-    "            return np.dot(x, Q)\n",
-    "        \n",
-    "    dimension = Q.shape[0]\n",
-    "    state = np.ones(dimension) / dimension\n",
-    "    while not is_steady_state(state=state, Q=Q):\n",
-    "        t_span = np.linspace(0, max_t, number_of_timepoints)\n",
-    "        if integration_function == scipy.integrate.odeint:\n",
-    "            sol = integration_function(func=derivative_odeint, y0=state, t=t_span)\n",
-    "            state = sol[-1]\n",
-    "        elif integration_function == scipy.integrate.solve_ivp:\n",
-    "            sol = integration_function(fun=derivative_solve_ivp, y0=state, t_span=t_span)\n",
-    "            state = sol.y[:,-1]\n",
-    "    return state"
-   ]
-  },
-  {
-   "cell_type": "markdown",
-   "metadata": {},
-   "source": [
-    "# Functions for obtaining steady state vector algebraically"
->>>>>>> 901f1a3a
-   ]
-  },
-  {
-   "cell_type": "code",
-<<<<<<< HEAD
-   "execution_count": 22,
-   "metadata": {
-    "scrolled": false
-   },
-   "outputs": [
-    {
-     "data": {
-      "text/latex": [
-       "$\\displaystyle \\left[\\begin{array}{ccccccccccc}- \\Lambda & \\Lambda & 0 & 0 & 0 & 0 & 0 & 0 & 0 & 0 & 0\\\\\\mu & - \\Lambda - \\mu & \\Lambda & 0 & 0 & 0 & 0 & 0 & 0 & 0 & 0\\\\0 & 2 \\mu & - \\lambda^{A} - \\lambda^{o} - 2 \\mu & \\lambda^{A} & 0 & \\lambda^{o} & 0 & 0 & 0 & 0 & 0\\\\0 & 0 & 2 \\mu & - \\lambda^{A} - \\lambda^{o} - 2 \\mu & \\lambda^{A} & 0 & \\lambda^{o} & 0 & 0 & 0 & 0\\\\0 & 0 & 0 & 2 \\mu & - \\lambda^{o} - 2 \\mu & 0 & 0 & \\lambda^{o} & 0 & 0 & 0\\\\0 & 0 & 3 \\mu & 0 & 0 & - \\lambda^{A} - \\lambda^{o} - 3 \\mu & \\lambda^{A} & 0 & \\lambda^{o} & 0 & 0\\\\0 & 0 & 0 & 3 \\mu & 0 & 0 & - \\lambda^{A} - \\lambda^{o} - 3 \\mu & \\lambda^{A} & 0 & \\lambda^{o} & 0\\\\0 & 0 & 0 & 0 & 3 \\mu & 0 & 0 & - \\lambda^{o} - 3 \\mu & 0 & 0 & \\lambda^{o}\\\\0 & 0 & 0 & 0 & 0 & 3 \\mu & 0 & 0 & - \\lambda^{A} - 3 \\mu & \\lambda^{A} & 0\\\\0 & 0 & 0 & 0 & 0 & 0 & 3 \\mu & 0 & 0 & - \\lambda^{A} - 3 \\mu & \\lambda^{A}\\\\0 & 0 & 0 & 0 & 0 & 0 & 0 & 3 \\mu & 0 & 0 & - 3 \\mu\\end{array}\\right]$"
-      ],
-      "text/plain": [
-       "Matrix([\n",
-       "[-Lambda,       Lambda,                             0,                             0,                 0,                             0,                             0,                 0,                 0,                 0,         0],\n",
-       "[     mu, -Lambda - mu,                        Lambda,                             0,                 0,                             0,                             0,                 0,                 0,                 0,         0],\n",
-       "[      0,         2*mu, -lambda**A - lambda**o - 2*mu,                     lambda**A,                 0,                     lambda**o,                             0,                 0,                 0,                 0,         0],\n",
-       "[      0,            0,                          2*mu, -lambda**A - lambda**o - 2*mu,         lambda**A,                             0,                     lambda**o,                 0,                 0,                 0,         0],\n",
-       "[      0,            0,                             0,                          2*mu, -lambda**o - 2*mu,                             0,                             0,         lambda**o,                 0,                 0,         0],\n",
-       "[      0,            0,                          3*mu,                             0,                 0, -lambda**A - lambda**o - 3*mu,                     lambda**A,                 0,         lambda**o,                 0,         0],\n",
-       "[      0,            0,                             0,                          3*mu,                 0,                             0, -lambda**A - lambda**o - 3*mu,         lambda**A,                 0,         lambda**o,         0],\n",
-       "[      0,            0,                             0,                             0,              3*mu,                             0,                             0, -lambda**o - 3*mu,                 0,                 0, lambda**o],\n",
-       "[      0,            0,                             0,                             0,                 0,                          3*mu,                             0,                 0, -lambda**A - 3*mu,         lambda**A,         0],\n",
-       "[      0,            0,                             0,                             0,                 0,                             0,                          3*mu,                 0,                 0, -lambda**A - 3*mu, lambda**A],\n",
-       "[      0,            0,                             0,                             0,                 0,                             0,                             0,              3*mu,                 0,                 0,     -3*mu]])"
-      ]
-     },
-     "execution_count": 22,
-     "metadata": {},
-     "output_type": "execute_result"
-    }
-   ],
-=======
-   "execution_count": 13,
-   "metadata": {},
-   "outputs": [],
->>>>>>> 901f1a3a
-   "source": [
-    "def augment_Q(Q):\n",
-    "    dimension = Q.shape[0]\n",
-    "    M = np.vstack((Q.transpose()[:-1], np.ones(dimension)))\n",
-    "    b = np.vstack((np.zeros((dimension - 1, 1)), [1]))\n",
-    "    return M, b\n",
-    "\n",
-    "def get_steady_state_algebraically(Q, algebraic_function=np.linalg.solve):\n",
-    "    M, b = augment_Q(Q)\n",
-    "    if algebraic_function == np.linalg.solve:\n",
-    "        state = algebraic_function(M, b).transpose()[0]\n",
-    "    elif algebraic_function == np.linalg.lstsq:\n",
-    "        state = algebraic_function(M, b, rcond=None)[0][:,0]\n",
-    "    return state"
-   ]
-  },
-  {
-   "cell_type": "markdown",
-   "metadata": {},
-   "source": [
-    "# Functions for obtaining performance measures from $\\pi$"
-   ]
-  },
-  {
-   "cell_type": "markdown",
-   "metadata": {},
-   "source": [
-    "###### Mean number of patients in the System"
-   ]
-  },
-  {
-   "cell_type": "code",
-   "execution_count": 23,
-   "metadata": {},
-   "outputs": [],
-   "source": [
-<<<<<<< HEAD
+   ]
+  },
+  {
+   "cell_type": "code",
+   "execution_count": null,
+   "metadata": {},
+   "outputs": [],
+   "source": [
+    "Q_sym"
+   ]
+  },
+  {
+   "cell_type": "markdown",
+   "metadata": {},
+   "source": [
+    "# Building the transition matrix"
+   ]
+  },
+  {
+   "cell_type": "code",
+   "execution_count": null,
+   "metadata": {},
+   "outputs": [],
+   "source": [
     "lambda_a = 0.4\n",
     "lambda_o = 0.3\n",
     "mu = 0.4\n",
@@ -627,46 +522,20 @@
     "threshold = 2\n",
     "system_capacity = 4\n",
     "parking_capacity = 2"
-=======
-    "def get_mean_number_of_patients_in_system(pi, states):\n",
-    "    mean_patients_in_system = 0\n",
-    "    for i in range(len(pi)):\n",
-    "        mean_patients_in_system += pi[i] * np.sum(states[i])\n",
-    "    return mean_patients_in_system"
-   ]
-  },
-  {
-   "cell_type": "markdown",
-   "metadata": {},
-   "source": [
-    "###### Mean number of patients in the hospital"
->>>>>>> 901f1a3a
-   ]
-  },
-  {
-   "cell_type": "code",
-   "execution_count": 24,
-   "metadata": {},
-   "outputs": [],
-   "source": [
-    "def get_mean_number_of_patients_in_hospital(pi, states):\n",
-    "    mean_patients_in_hospital = 0\n",
-    "    for i in range(len(pi)):\n",
-    "        mean_patients_in_hospital += pi[i] * states[i][1]\n",
-    "    return mean_patients_in_hospital"
-   ]
-  },
-  {
-   "cell_type": "markdown",
-   "metadata": {},
-   "source": [
-    "###### Mean number of ambulances blocked"
-   ]
-  },
-  {
-   "cell_type": "code",
-<<<<<<< HEAD
-   "execution_count": 25,
+   ]
+  },
+  {
+   "cell_type": "code",
+   "execution_count": null,
+   "metadata": {},
+   "outputs": [],
+   "source": [
+    "Q = get_transition_matrix(lambda_a, lambda_o, mu, num_of_servers, threshold, system_capacity, parking_capacity)"
+   ]
+  },
+  {
+   "cell_type": "code",
+   "execution_count": null,
    "metadata": {
     "scrolled": false
    },
@@ -683,55 +552,22 @@
        "       [ 0. ,  0. ,  0. , ...,  0. ,  0. , -1.2]])"
       ]
      },
-     "execution_count": 25,
+     "execution_count": null,
      "metadata": {},
      "output_type": "execute_result"
     }
    ],
-=======
-   "execution_count": 16,
-   "metadata": {},
-   "outputs": [],
-   "source": [
-    "def get_mean_ambulances_blocked(pi, states):\n",
-    "    mean_ambulances_blocked = 0\n",
-    "    for i in range(len(pi)):\n",
-    "        mean_ambulances_blocked += pi[i] * states[i][0]\n",
-    "    return mean_ambulances_blocked"
-   ]
-  },
-  {
-   "cell_type": "markdown",
-   "metadata": {},
->>>>>>> 901f1a3a
-   "source": [
-    "###### Mean time in the system"
-   ]
-  },
-  {
-<<<<<<< HEAD
+   "source": [
+    "# np.set_printoptions(threshold=sys.maxsize)\n",
+    "np.set_printoptions(threshold=0)\n",
+    "Q"
+   ]
+  },
+  {
    "cell_type": "markdown",
    "metadata": {},
    "source": [
     "# Get numeric transition matrix from symbolic"
-=======
-   "cell_type": "code",
-   "execution_count": 17,
-   "metadata": {},
-   "outputs": [],
-   "source": [
-    "def get_mean_time_in_system(pi, states, lambda_a, lambda_o, mu=None):\n",
-    "    mean_patients = get_mean_number_of_patients_in_system(pi, states)\n",
-    "    mean_time = mean_patients / (lambda_a + lambda_o)\n",
-    "    return mean_time"
-   ]
-  },
-  {
-   "cell_type": "markdown",
-   "metadata": {},
-   "source": [
-    "###### Mean time in the hospital"
->>>>>>> 901f1a3a
    ]
   },
   {
@@ -740,26 +576,11 @@
    "metadata": {},
    "outputs": [],
    "source": [
-<<<<<<< HEAD
     "Q_converted = convert_symbolic_transition_matrix(Q_sym=Q_sym, lambda_a=0.4, lambda_o=0.3, mu=0.4)"
-=======
-    "def get_mean_time_in_hospital(pi, states, lambda_a, lambda_o, mu=None):\n",
-    "    mean_patients = get_mean_number_of_patients_in_hospital(pi, states)\n",
-    "    mean_time = mean_patients / (lambda_a + lambda_o)\n",
-    "    return mean_time"
-   ]
-  },
-  {
-   "cell_type": "markdown",
-   "metadata": {},
-   "source": [
-    "###### Mean waiting time"
->>>>>>> 901f1a3a
-   ]
-  },
-  {
-   "cell_type": "code",
-<<<<<<< HEAD
+   ]
+  },
+  {
+   "cell_type": "code",
    "execution_count": 27,
    "metadata": {},
    "outputs": [
@@ -776,28 +597,12 @@
    ],
    "source": [
     "np.allclose(Q, Q_converted)"
-=======
-   "execution_count": 19,
-   "metadata": {},
-   "outputs": [],
-   "source": [
-    "def get_mean_waiting_time_1(pi, states, lambda_a, lambda_o, mu):\n",
-    "    mean_patients = get_mean_number_of_patients_in_hospital(pi, states)\n",
-    "    mean_waiting_time = (mean_patients / (lambda_a + lambda_o)) - (1 / mu)\n",
-    "    return mean_waiting_time\n",
-    "\n",
-    "def get_mean_waiting_time_2(pi, states, lambda_a, lambda_o, mu):\n",
-    "    mean_patients = get_mean_number_of_patients_in_hospital(pi, states)\n",
-    "    mean_waiting_time = (mean_patients / (lambda_o)) - (1 / mu)\n",
-    "    return mean_waiting_time"
->>>>>>> 901f1a3a
-   ]
-  },
-  {
-   "cell_type": "markdown",
-   "metadata": {},
-   "source": [
-<<<<<<< HEAD
+   ]
+  },
+  {
+   "cell_type": "markdown",
+   "metadata": {},
+   "source": [
     "# Obtain steady state numerically (Using odeint/solve_ivp)"
    ]
   },
@@ -806,14 +611,10 @@
    "metadata": {},
    "source": [
     "###### By integration of ODEs using odeint()"
-=======
-    "###### Mean blocking time"
->>>>>>> 901f1a3a
-   ]
-  },
-  {
-   "cell_type": "code",
-<<<<<<< HEAD
+   ]
+  },
+  {
+   "cell_type": "code",
    "execution_count": 28,
    "metadata": {},
    "outputs": [
@@ -830,23 +631,6 @@
     "sol1 = get_steady_state_numerically(Q, method=1, integration_function=sci.integrate.odeint)\n",
     "print(is_steady_state(sol1, Q))\n",
     "print(np.sum(sol1))"
-=======
-   "execution_count": 20,
-   "metadata": {},
-   "outputs": [],
-   "source": [
-    "def get_mean_blocking_time(pi, states, lambda_a, lambda_o=None, mu=None):\n",
-    "    mean_ambulances = get_mean_ambulances_blocked(pi, states)\n",
-    "    mean_blocking_time = mean_ambulances / lambda_a\n",
-    "    return mean_blocking_time"
-   ]
-  },
-  {
-   "cell_type": "markdown",
-   "metadata": {},
-   "source": [
-    "# Visualising the model"
->>>>>>> 901f1a3a
    ]
   },
   {
@@ -858,7 +642,6 @@
   },
   {
    "cell_type": "code",
-<<<<<<< HEAD
    "execution_count": 29,
    "metadata": {},
    "outputs": [
@@ -875,45 +658,10 @@
     "sol2 = get_steady_state_numerically(Q, method=1, integration_function=sci.integrate.solve_ivp)\n",
     "print(is_steady_state(sol2, Q))\n",
     "print(np.sum(sol2))"
-=======
-   "execution_count": 21,
-   "metadata": {},
-   "outputs": [],
-   "source": [
-    "lambda_a = 0.4\n",
-    "lambda_o = 0.3\n",
-    "mu = 0.4\n",
-    "\n",
-    "num_of_servers = 3\n",
-    "threshold = 2\n",
-    "system_capacity = 4\n",
-    "parking_capacity = 2"
-   ]
-  },
-  {
-   "cell_type": "code",
-   "execution_count": 22,
-   "metadata": {},
-   "outputs": [
-    {
-     "data": {
-      "image/png": "iVBORw0KGgoAAAANSUhEUgAAAQkAAAFUCAYAAAA3eMlNAAAABHNCSVQICAgIfAhkiAAAAAlwSFlzAAALEgAACxIB0t1+/AAAADh0RVh0U29mdHdhcmUAbWF0cGxvdGxpYiB2ZXJzaW9uMy4xLjMsIGh0dHA6Ly9tYXRwbG90bGliLm9yZy+AADFEAAAgAElEQVR4nO3de3hc1X3u8e8eSaO7L/gCFrZR8JENBhMHTJO0MheLkBilpCRpneSkBPpQktK0CUlOiHKShiZNDJRbmj4cGlyspMkxnFNCoRGNXewCtp+0JzjczD0G2caO8RXbkkbX2eePtUceyZo9GmnNrLm8n+fRg0cz2mvpZeanfVl7Lc/3fUREUom47oCI5DcVCREJpSIhIqFUJEQklIqEiIRSkRCRUCoSIhJKRUJEQqlIiEgoFQkRCaUiISKhyl13YATPiwALgIVANRAF+oEY8BqwA9+Pu+tgkVLubhRI7p7TG7xMSC1AK7AcOBuIA4OAF3z5wVc5Zs/nZWAz0AFszIcQC45yd6NAc3dTJDxvOnAt8BWgHqjFBDRePtANHAPuANbi+0dsd7PoKHc3Cjz33BYJz6sBbgWuw1TQGgtb7cFU3DXATfh+j4VtFhfl7kaR5J67IuF5y4EHgOmY4y/bYsARYBW+vyUL2y9Myt2NIso9+1c3PK8Sz7sHWA80kJ3ACLbbAGzA8+7B8yqz1E5hUO5uFGHu2d2T8Lw6YAOwlOyFNZYY8AzwQXy/K4ft5gfl7kaR5p69ImEC2wIsAqqy00ioXuBVoLmk3rDK3Y0izj07hxtm12cD7gIjaHcRsL5kdoGVuxtFnnu2zknchdnlchVYQhXwHuBOx/3IFeXuRlHnbv9ww5zVXU9uj8nSiQGXF/XZd+XuRgnkbrdImOvCr2POuuabvUBTUV7PV+5ulEjutg83bsNcF85H04FbXHciS5S7GyWRu709CTP0dC/uj8vC9AINRTWUWLm7UUK529yTuBYz9DSfxYFrXHfCMuXuRsnkbmdPwtzd9hYwZ/Iby7q9wLyiuItRubtRYrnb2pNowdzdVgimACtcd8IS5e5GSeVuq0i0Ym5/HVMbcLelhsJ8Cbg3/ctqgCuy3ZccyYvc/w74WvqXKXfLcpa77/uT/4JtPvhjfe0HvwH8nqTvPQ7+IvCrwb8E/M4UPxv21R5MznFf0vf2gj8X/L70P/+0ld/b9VcGufeB/zHwzwhy+48JZO6D/0Tw8/8z6Xsx8E8H/23lflLuvwT/MvCngz8T/I8H79NCyn3yexLm+GxxqqfbMWUsMdLkIPBR4DvAYWAZsCrDJo8Aq4FzRn1/DnAW8Gj6TSzG8zKZ9CP/ZJg7QDPwE+C0CTY5AHwBeO+o71cBK4Efp99EyeV+BLge6AR2Yo5Rrs2wSde52zjcWAAMpXry34CLkx7/DPPh/kPML3kz8BzwSgYNtgF/Ccwc47lLMPN8pRHH9LuQZZR7FPgiplCUTbDBO4DLMYV4tEtQ7nBy7isx7/UpmP3+zwNbM2zQde42isRCzBx9Y3oBc9dJwovAu5Me12J6/+I4G/t/wNPA51I8fzam6KQxiOl3Icso98naCdwP/FWK55W7kS73pzh5DzhMPuRuY7bsakLm63uHkaeBu4BZo14zFTg+joaGgBuAH5C6utUHbYaJQfW34M/+1vM+MI5m89JXoelmqE51w8Do3CfrLzGHiHUpnq8HjqbZRqnn/jzwbeCRDNqzkTvm8znhe0tsFIkoIUViOiMLQB1mNs9kxxjfG/oe4Dzg/SGvOQ5MS7OdCPinmv+fu8bRbF6aDTMj5mTWmEbnPhn/Gmwr7NzRcUyxD1PKuf8Gc+jxfcw02eNhK3fM53PCt4/bKBL9hIR2HmYBgQuDx+cAP0p6vhvYwfh2wTYCTwKPBY8PY6bjeRb4++B7LzPycGYsldD3ZfiXL/v+Q+NoNj953seBK0nxP3907pOxEXOIlzjheRRzXuMFTvxVVO7GWLnvBC4Dvgn8cQZN2cod8/nsy6DpEWyck4gRUiSuwHywE64CtgMPYQaWfxsTbOKkzM2YkzFjaceE8mzwtQz4FvDdpNc8ianYafhBvwtZRrmDeZf0Bv/uD/6d2EA70JhiW9/BvPETuV8J/CmwNuk1yt0YnfsezEimP2fs82jt5H/uNvYkXgvbztWY2ThimIOiWZgC8Xng05jLOg8kvX438HsptjX6MCKKOWuc2N36LfAS8Afp+1we9LuQZZQ7mBNqO4N/fzD475uYN2lY7vWMPBysxpxwPiV43IvZu9uWvs8ll/sa4A3gr4OvhMT8coWQ++Tv3TDXjbsIOTHydWA25hJcOksxu1kzJtCVL2OulNyQ/qUxoJZJ//IOWc79cszx8tkT6MoPMG/229K/VLmPUgi527rBaxtw/uQ3lDPb8P1lrjsxacrdjRLL3da9G5sJOU7LM3HM5epioNzdKKncbRWJDsyFikLQw4kLJIVOubtRUrlrPolCptzdKLHc7exJmA7cjqla+awHuL0o3qig3F0psdw1x2WhU+5ulFDu9ua4NB1ZQ/4OlokB9xXVGxWUuysllHsprbuxB1iI1n/INeXuhrXc7a67YTq0ivyrrjFgVVG+UUG5u1IiudtfC9QsLdZO/gQXA9bi+5nO9VFYlLsbJZC7/bVAIbHK8ibMqDSXJ3Z6gV8DK/D9Cd8FVzCUuxtFnnt2igSA59UBW3C3HHsv8CrQjO93pXtx0VDubhRx7vYPNxJMR5sxUz7kelcshqmopfVGBeXuShHnnr0iAYngLsXcAp+r4GJBeytK7o2aoNzdKNLcs3e4cVJLXjPwIGaGrwnPtxcihpnBfFVwMklAubtSRLlnd08imflFmjADUHqxN6S1J9jeGqBJb9RRlLsbRZR77vYkRrTqTcesdvwVTixJkEnBimPCOoYZQ99edCP6skG5u1HgubspEsOtexHM4qsrgYswKyPFgcHjUF8DsTIzk76PmYIrgpmh7inM7a+biuamoVwKyb0L6qqgr9ys1aDcbQrJvRtqozBQYRbsyqvc3RaJ0UyIZwILPwP3XAP3XmqGvcYwc/TtKOipz/JVUu7XwW2t8PBVZu5V5Z5NSbnfAN96H2y92izwlVe551eRSOJ53nPA1b7vj2OBIrHF87wngJt933/CcVdKiud5DwM/9n3/Ydd9GS13Jy5FpCCpSIhIKBUJEQmlIiEioVQkRCSUioSIhFKREJFQKhIiEkpFQkRCqUiISCgVCREJpSIhIqFUJEQklIqEiIRSkRCRUCoSIhJKRUJEQqlIiEgoFQkRCVXuugMjmIlBF2Amwp36GViJ5zUxcmJQzdJsW1Lu18GsK6AFz5uJcs+upNxvgIb3wnI8r4w8yz1fptRvBZYDZ3Niavf66rGn1H8Z2Ax0ABvzIcSCE557qin1lftkheQeMqW+89xdLs5zLWaxknqgFvAy2IIPdGMWK7kDWKtFYsZBubtR4Lnntkh4Xg1wK3AdpoLWWNhqD6birgFuwvdtLadWPJS7G0WSey4XDF4OPEARLKBaUJS7G0WUe/avbnheJZ53D7AeaCA7gRFstwHYgOfdg+dVZqmdwqDc3SjC3LO7J+F5dcAGYCnZC2ssMeAZ4IP4flcO280Pyt2NIs09e0XCBLYFWARUZaeRUL3Aq0BzSb1hlbsbRZx7dg43zK7PBtwFRtDuImB9yewCK3c3ijz3bJ2TuAuzy+UqsIQq4D3AnY77kSvK3Y2izt3+4YY5q7ue3B6TpRMDLi/qs+/K3Y0SyN1ukTDXhV/HnHXNN3uBpqK8nq/c3SiR3G0fbtyGuS6cj6YDt7juRJYodzdKInd7exJm6Ole3B+XhekFGopqKLFyd6OEcre5J3EtZuhpPosD17juhGXK3Y2Syd3OnoS5u+0tYM7kN5Z1e4F5RXEXo3J3o8Ryt7Un0YK5u60QTAFWuO6EJcrdjZLK3VaRaMXc/jqmNuBuSw2F+Tvga+lfVgNcke2+5Ehe5P4o8In0L1PuluUsd9/3J/8F23zwx/raD34D+D1J33sc/EXgV4N/CfidKX529NcB8H8X/FPAnwr++8DfkvR8DPzTwX87/baetvJ7u/7KIPc+8D8G/hlmbgL/P8aZeeLrEvBngl8P/nng/8uo588B/znlflLuvwT/MvCnB/l9HPy9BZb75PckzPHZ4lRPt2PKWGKkyUHgo8B3gMPAMmDVOJuqA+4HDmDukb0J+H3MFEpgTjOvBH6cflOL8bxMJv3IPxnmDtAM/AQ4bQLNfR/4LWbWkx8Cnw4eJ3wy+H4aJZf7EeB6oBPYiTlGuTaD5vIhdxuHGwswU8yN6d+Ai5Me/ww4B/hDzIf6ZuA54JVxNJQYnB7B/Dksw/xPOJz0mksw83ylEQ/6Xcgyyj0KfBFTKMom0Nh5nJgQ1cPMsbY76flLUO5wcu4rMe/1KZj9/s8DWzNoLB9yt1EkFnLij/lJXsB8sBNeBN6d9LgW0/sXM2jwPEzBuBIz5c/spOfOxhSdNAYx/S5kGeVuw4cxub8X8+ZclvTc2Zi/lsfCN1HyuT+F+SOZCde525gtu5qQ+freYeRp4C5g1qjXTAWOZ9Dg85hRIg8D/aOeqweOpvn5ISh7AhZe5nk7M2g2r2yEpouhLNVewejcbfg55i/Z45g9v+S/MIm23sH81RxLqef+PPBt4JEM25xs7pjP54TvLbFRJKKEFInpjCwAdZxc9Y6R+Ru6CnM8djbm9rvE3slxTNEJE4OaB8ykpH+aYbN5Yx1M/R2oqUvx/OjcbanA7EJ/H7MHeGXw/URb00J+tpRz/w0ncls+gXYnkzvm8znh28dtFIl+zCmCMZ2HWUDgwuDxOcCPkp7vBnaQ+S5YwgDwBieKxMuMPJwZSx103QdfuM/3H5pgs+553seBfyTFH5DRuds2iPn/lvAy0JiqM4FSzX0ncBnwTeCPJ9n8RHLHfD77JtqmjXMSMUKKxBXAk0mPrwK2Aw9hDhm+jQn2rOD5mzHHXWP5T8zUP/1Bo7cCb2OO1RKexFTcNPxgE4Uso9zBvEt6g3/3B/9ObKAd82YbyyuYE3IxTFH+CebYOvkEnXI3Rue+BzOS6c+Bz43x+nYKIHcL14ybfOgKG9twOiPHSfw7ZpxEFfgXg/9m0nN/Av7XU2zrieBacV1w3fki8J9Mej4xTmJf+uvGXT78N+fX23Oce2KMRPJXIvtvg/+pFNt6CfzfCXKfCv4y8H826jXngv+scj8p95uDnGtHfSVeXwi52wgt4kNPWCfbwL8r/S/i++C/G/yD43zt6K+/A/9/jO+1PX5w30rBflnO/QPBm3IiuT8K/h8q96LN3dYNXtuA8ye/oZzZhu8vS/+yPKfc3Six3G3du7EZUh+n5Zk45tCuGCh3N0oqd1tFogNzoaIQ9ACPue6EJcrdjZLKXfNJFDLl7kaJ5W5nT8J04HZM1cpnPcDtRfFGBeXuSonlrjkuC51yd6OEcrc3x6XpyBryd7BMDLivqN6ooNxdKaHcS2ndjT3AQrT+Q64pdzes5W533Q3ToVXkX3WNAauK8o0Kyt2VEsnd/lqgZmmxdvInuBiwFt/PZK6PwqPc3SiB3O2vBQqJVZY3YUaluTyx0wv8GliB70/4LriCodzdKPLcs1MkADyvDnPTpqvl2HuBV4FmfL/LQftuKHc3ijh3+4cbCaajzcAz5H5XLIapqKX1RgXl7koR5569IgGJ4C4F1pK74GJBeytK7o2aoNzdKNLcs3e4cVJLXjPwIGaGrwnPtxcihpk8e1VwMklAubtSRLlnd08imflFmjADUHqxN6S1J9jeGqBJb9RRlLsbRZR77vYkRrTqTcesdvwVTixJkEnBimPCOoYZQ99edCP6skG5u1HgubspEsOtexHM4qsrgYswKyPFgcHjUF8DsTKzEIqPmbQ3AryEuT/+MWBT0dw0lEshuXdBXRX0lZs5V5W7TSG5d0NtFAYqzHSWeZW72yIxmgnxTGDhZ+Cea+DeS82w1xhmEuId5FWHi0RS7tfBba3w8FXwLMo9u5JyvwG+9T7YerVZ4Cuvcs+vIpHE87zngKt93x/Hglxii+d5TwA3+77/hOOulBTP8x4Gfuz7/sOu+zJa7k5cikhBUpEQkVAqEiISSkVCREKpSIhIKBUJEQmlIiEioVQkRCSUioSIhFKREJFQKhIiEkpFQkRCqUiISCgVCREJpSIhIqFUJEQklIqEiIRSkRCRUCoSIhJKRUJEQpW77kCyxraOCLAAWFh7bsvUuiUtKxvbOppImj24c3WrpnK3LDn3undfPqt6wYUtjW0dM1HuWTUi9/NbGyrnLFze2NZRRp7l7nS27CCkFqAVWA6cTbAOQbw/Vu+VV8a8SGT0uhsvA5uBDmBjPoRYaMJz763zyiv6vEjZ6HU3lPskheY+0FvrRcoHvLLy0etuOM/dSZFobOuYDlyLWdGoHqgFvAw24QPdmBWN7gDWdq5u1UpSaSh3Nwo995wWica2jhrgVuA6TAWtsbDZHkzFXQPc1Lm61daai0VDubtRLLnnrEg0tnUsBx4gB6ssd65u1eK1AeXuRjHlnvUi0djWUQnchVkwNRthjRYD2oEbO1e39uWgvbyk3N0oxtyzWiQa2zrqgA3AUnITWEIMeAb4YOfq1q4ctpsXlLsbxZp71opEENgWYBFQlZVGwvUCrwLNpfSGVe5uFHPuWRlMFexybcBdYATtLgLWB/0pesrdjWLPPVsjLu/C7HK5CiyhCngPcKfjfuSKcnejqHO3frgRnNVdT26PydKJAZcX89l35e5GKeRutUgE14VfBxqsbdSevUBTMV7PV+5ulErutg83bsNcF85H04FbXHciS5S7GyWRu7U9iWDo6V7cH5eF6QUaimkosXJ3o5Ryt7kncS1m6Gk+i2MGuRQT5e5GyeRuZU8iuLvtLWDOpDeWfXuBecVwF6Nyd6PUcre1J9GCubutEEwBVrjuhCXK3Y2Syt1WkWjF3P46piNPtHPsV49Yaiq1Y08/ypEn2tO9rAa4IuudyY28yL3n9f/iwCO3pnuZcrcsV7nbmplqOSnujx/qOUr39k00fPa+4e/FOp/l8IZ7GTp2gGjDQma23kj51NlpGxk4vIcjm+6nb8/L4MeJzmnilMs+S8WMuQDUL/0Qe/7hT5ly4R9QVjst1WYiwEUZ/n75aty5+0MDHHz0b+n77W8YOrafUz/5ParOOG9cjQx1v8Phx39I3+7txAd6ic48g+kt11HZsAiAmqb38s6TP6J//5tEZ78r1WZKMve+Pa/wzuaf0L/vN+BFqJq/hOkf+CzldaekbSRfcp/0nkRwfLY41fNdLzxO9YJlRCrMSNGhnqMcePh7TLvo08z74joqT2saTzUEIN7bRXXTe2m4/h+Y+xc/oXLOQvY/9DfDz3vlUarPvICu7ZvSbWpxY1tHJpN+5J1McweonHsOM3//y5TVZnbVLj7QS+WcJk675m7mfWEdtUta2P9//5p4f2z4NbWLL6br2V+k21TJ5R7v7aJu6Yc4/c/u5/Qb7seLVnOo4+5xtZUvuds43FgADKV6MrZjG5Xzlgw/7nntl0Rnzqf2rGa88ihTmz/FwP43GTi0O21DlQ2LqH/35ZRV1+OVlVN/4R8wePgthmLHTrxm/hJiO36VblPxoN+FLKPcvbIKplz4EarmnQORzP63V0w7jSm/cxXldafgRcqoX/oh/KEBBg7vGX5N5fwl9Ox4Ot2mSi736gXLqD2rmUhlDZGKKuov+LDZEx6HfMndRpFYCAymenLgQCcVM05PeryTiqRdo0i0ivJpp9F/YFfGDfft3k5Z7XTKqqcMf69ixjwG9r+Z7kcHg34Xsoxyt6n/7TfwhwapmHbi5H7FjHkMHX2beF/oAL+Sz71v94tUzJw/oYZd5W7jnEQ1IfP1xfu6iURPDGuPD/RSVjN1xGsilbX4SbtQ4zF47CCHN/wvprdcN3Jb0ep0gRHvj9Ud/vd/uNu75cN/lVGjeaT2vA+ccspl19clZ5tsdO62xPt6OPjzO5jW/EkiVSfO3SXaivd2Eakce5a2Us+9f/+bHN26jlkf+0bG7U4md8znc8JvBhtFIkpIkYhU1Y04hopUVJ30IY739+Bl8IYe6jnK/ge/Sf35rdQuvnjUtmJhYQHglUf7as9q/kn3C49vGHejeaZ20e9d7pVHbyLFvImjc7chPtDH/n/+NpUNi5j6/j8a+VzQVqSqLuXPl3LuA0f2sv//fIvpl11P1bxzM2pzsrljPp8Tvn3cRpHox8zmO6borEYGDu+hco7Z26mYdQbdL2wcfj7e38vgkX1EZ41vF2yot4u3H/gm1U3vZervrjrp+YFDu0cczozFi5QNVi9Y9qLv+/85rkbzUGNbx1xCdntH5z5Z/uAAB372N5TVz+CUD33+pOcHDu2mbOqpoQW6VHMfPLqft9d9g6m/9wnqzs1syIKN3DGfzwlPbWfjnESMkCJRvWAZfbu2Dz+uWfh++g/upPuVrfiD/Rzduo6K2Y1UzJgHwDubf8q+n35tzG3F+3rY/+A3qZp7NtMvuWbM1/Tt2k71mRek67Mf9LuQZZQ7mDecP9hv/h0fxB/sJzHituv5x3nrnj8Zc1v+0CAHHv4eXnklMz/8JTzv5LeNcjdG5z54/CBvr/s69Re0Uv+ek4crFELuNvYkXgvbTu25K/jt2r8kPtBHpKKSspqpzLrq6xzecC+Hfn4H0TkLmXXlV4dfP3j8IJVzx77C1PPaL+n/7esMHNxFV9LeSMN191A+dTb+YD+xN55mzjVpLzGVB/0uZBnlDrDnh59l6Nh+APY/aE4LnP65f6R82qkMHj9A5dyzx9xW356Xie34FV55JbvvOrH3NvuPbh7ede5++UlmfvjL6fpccrl3PbeBwXf2cXTLOo5uWTf8uvlf/meAgsjdRpHYQcgeSVnNVGrPXUHXs79gyoUfAaC6cSmnX3/vmK/v3/cbTv3kd8d8rm5JC3VLWlJ25Piz66ldfPF4xgFEgn4Xsoxzn3vD/Sk31rf7JU657Poxn6uav4QzvvbzlD/b8/p/UTFjHtFTz0zX55LLfVrzp5jW/KmUGyuE3G3d4LUNOH/SG8qdbZ2rW5e57sRkKXc3Si13W/dubCbkOC3PxIGnXHfCEuXuRknlbqtIdGDWKiwEPcBjrjthiXJ3o6Ryt1UkNgLHLW0r244BaW/uKBDK3Y2Syt1KkQgmtLgdU7XyWQ9wezFMfALK3ZVSy93m9HVrLW8vGyKYdROLiXJ3o2Ryt/ZLBpNtriF/B8vEgPuKaTJWUO6ulFLutivhTZjl0PPRYWDsoZyFT7m7URK5Wy0SwUIgq8i/6hoDVhXjAjGg3F0pldytH1MFS4u1kz/BxYC1natbt7ruSDYpdzdKIfdsnXi5EXgGsziIS71BP77kuB+5otzdKOrcrS8YnNDY1lEHbMHdcuy9wKtAc+fq1i4H7Tuh3N0o5tyzdgkn6GgzprLlelcsBvyaEnujgnJ3pZhzz+p13qDDl2KuKecquFjQ3opSe6MmKHc3ijX3rB1ujNbY1tEMPIhZ7dj+5IsmrCOYs7pbsrD9gqTc3Sim3HM2Yiz4RZowA1B6sTektSfY3hqgSW/UkZS7G8WUe872JJIFy7ZfA3wFs1ZhDZkVrDgmrGOYMfTtxTaiLxuUuxuFnruTIpEQrIbUAqzELEW2GBPIYLw/Vu+VV8a8SGQIc+9+OSbYlzD3xz8GbCqWm4ZyKSx3zMzKHiZz5W5RoebutEiMFoR4JrDw4M/vvKduyWX3Vp1x3uuY46/XgB2dq1vzp8NFIjl3zPFzJWZ2ZeWeRYWSe14ViWSe5z0HXO37/nOu+yJSyvL9VlcRcUxFQkRCqUiISCgVCREJpSIhIqFUJEQklIqEiIRSkRCRUCoSIhJKRUJEQqlIiEgoFQkRCaUiISKhVCREJJSKhIiEUpEQkVAqEiISSkVCREKpSIhIqHLXHUgWTAy6AFhYe27L1LolLSsb2zqaGDkxqGZpFsmhfJlSvxVYDpxN+in1XwY2Ax3ARhUNkexyuTjPtZjFSuqBWsyaA+PlA92YxUruANZqkRiR7MhpkWhs66gBbgWuw+wx1FjYbA9mD2MNcFPn6lZby6mJCLldMHg58ABFsICqSCnJepFobOuoBO7CrIWYjeIwWgxoB27sXN3al4P2RIpaVotEY1tHHbABWEpuCkRCDHgG+GDn6tauHLYrUnSyViSCArEFWARUZaWRcL3Aq0CzCoXIxGVlMFVwiLEBdwWCoN1FwPqgPyIyAdkacXkX5hDDVYFIqALeA9zpuB8iBcv64UZwFWM9uT0HkU4MuFxXPUQyZ7VIBOMgXgcarG3Unr1Ak8ZRiGTG9uHGbZhxEPloOnCL606IFBprexLBUOu9uD8PEaYXaNAQbpHxs7kncS1mqHU+i2MGdYnIOFnZkwju5nwLmDPpjWXfXmCe7h4VGR9bexItmLs5C8EUYIXrTogUCltFohVzu/eYjjzRzrFfPWKpqdSOPf0oR55oT/eyGuCKrHdGpEjYKhLLSTEfxFDPUbq3b6Ju6YeGvxfrfJY9P/wcu27/GPv+dxuDR/ePu6FD//YD9vzws+y85ffpev7xEc/VL/0Q3S/+B0Pd74RtIgJcNO4GRUrcpItEcD5icarnu154nOoFy4hUmJHRQz1HOfDw95h20aeZ98V1VJ7WxIFHbh13e9HZ7+KUy/+M6GkLTnrOK49SfeYFdG3flG4zixvbOjKZ5EakZNnYk1gADKV6MrZjG5Xzlgw/7nntl0Rnzqf2rGa88ihTmz/FwP43GTi0e1yN1V/wYaobl+KVR8d8vnL+EmI7fpVuM/Gg3yKSho0isRAYTPXkwIFOKmacnvR4JxWz33WiA9EqyqedRv+BXRa6AhUz5jGw/810LxvE9FtE0rBRJKoJmZ8y3tdNJHriNo74QC+RypHnOCOVtfj9MQtdgUi0mnhf2pHXHvl1b4lI3rJRJKKEFIlIVR3xpAIQqag66UMc7+/Bi9r5zMb7Y0Qq006d6QG6fVxkHGwUiX7M7NVjis5qZODwnuHHFbPOGHE4EO/vZfDIPqKz5lvoCgwc2j3icCYFH9DUdiLjYKNIxBV9yQgAAAnQSURBVAgpEtULltG3a/vw45qF76f/4E66X9mKP9jP0a3rqJjdSMWMeQC8s/mn7Pvp11I25g8N4A/2g+/jxwfxB/vx/RODJ/t2baf6zAvS9dkP+i0iadgoEq8RshJY7bkriL3xNPEB84e7rGYqs676Ou889U/svvsT9O19lVlXfnX49YPHD1I5N+UVVd5+4Jvsuv2j9O15mcO/+Hvz76AI+YP9xN54mrolLen6XB70W0TSsLHM3w5Cik1ZzVRqz11B17O/YMqFHwGgunEpp19/75iv79/3G0795HdTNnbaf099t/fxZ9dTu/hiymrT3q0eCfotImnYusFrG3D+5LuTM9s6V7cuc90JkUJga1j2ZkLOS+SZOPCU606IFApbRaIDszZnIegBHnPdCZFCYatIbASOW9pWth0D0t7cISKGlSIRTOByO+avdD7rAW7XhDMi42dz+rq1lreXDRHMOqEiMk7WPtTB5LJryN9BSjHgPk2CK5IZ23/5bwLy9UN4GEg9lFNExmS1SAQL36wi//YmYsAqLcwjkjnr5xCCpfTayZ9CEQPWdq5u3eq6IyKFKFsnGm8EnsEshuNSb9CPLznuh0jBsr5gcEJjW0cdsAVYhJtVvXqBV4HmztWtXQ7aFykKWbtkGXwwmzF/yXN96BEDfo0KhMikZXVcQ/ABvRQzhiJXhSIWtLdCBUJk8rJ2uDFaY1tHM/AgZnXvbMwvGcNcfl0VnDwVEQtyNkIy+OA2YQZc9WJvCHdPsL01QJMKhIhdOduTSNbY1jEds7r3VzBrc9aQWcGKY4rDMcw9I+0aSSmSHU6KREKw+lcLsBKz9N5iTAEYjPfH6r3yypgXiQxh5qooxxSSlzDzQTwGbNLNWiLZ5bRIjBYUjTOBhQd/fuc9dUsuu7fqjPNex5xveA3Y0bm6NX86LFIC8qpIJPM87zngat/3n3PdF5FSlu+3douIYyoSIhJKRUJEQqlIiEgoFQkRCaUiISKhVCREJJSKhIiEUpEQkVAqEiISSkVCREKpSIhIKBUJEQmlIiEioVQkRCSUioSIhFKREJFQKhIiEkpFQkRClbvuQLJgItwFwMLac1um1i1pWdnY1tHEyIlwNTu2SA7ly5T6rcBy4GzST6n/MrAZ6AA2qmiIZJfLxXmuxSzOUw/UAl4Gm/CBbsziPHcAa7U4j0h25LRINLZ11AC3Atdh9hhqLGy2B7OHsQa4qXN1q63lA0WE3C4YvBx4AC0YLFJQsl4kGts6KoG7MGt/ZqM4jBYD2oEbO1e39uWgPZGiltUi0djWUQdsAJaSmwKREAOeAT7Yubq1K4ftihSdrBWJoEBsARYBVVlpJFwv8CrQrEIhMnFZGUwVHGJswF2BIGh3EbA+6I+ITEC2RlzehTnEcFUgEqqA9wB3Ou6HSMGyfrgRXMVYT27PQaQTAy7XVQ+RzFktEsE4iNeBBmsbtWcv0KRxFCKZsX24cRtmHEQ+mg7c4roTIoXG2p5EMNR6L+7PQ4TpBRo0hFtk/GzuSVyLGWqdz+KYQV0iMk5W9iSCuznfAuZMemPZtxeYp7tHRcbH1p5EC+ZuzkIwBVjhuhMihcJWkWjF3O5dCGqAK1x3QqRQ2CoSywmZD+LIE+0c+9UjlppK7fDG+zj+zGPpXhYBLsp6Z0SKxKTPSQTnI7pJcVVjqOcov73/L2j47H1EKszo6FjnsxzecC9Dxw4QbVjIzNYbKZ86e1zt9b/9Boce+z4Dh96iYsZcZlzxBaKnngnAYNdh9v3oS5z+ufvwyirCNhMDajtXt7qblkukQNjYk1gADKV6suuFx6lesGy4QAz1HOXAw99j2kWfZt4X11F5WhMHHrl1XA35QwPsf+g71J5zKfO++AC1S1rY/9B38IcGACivO4WKGXPpef2/0m0qHvRbRNKwUSQWAoOpnozt2EblvCXDj3te+yXRmfOpPasZrzzK1OZPMbD/TQYO7U7bUO+uFyA+RP2FH8Err2DKsivN93c+P/yaqvlLiO14Ot2mBoN+i0gaNopENSHnIwYOdFIx4/SkxzupmP2uEx2IVlE+7TT6D+xK29DAgV1UzH4XnneiueisRgYO7Bx+XDFjHgP730y3KY/8urdEJG/ZKBJRQopEvK+bSPTE5zE+0EukcuSFkEhlLX5/LG1D8YEYkcqR02J6lTXEk37Wi1YT7007fYQH6PZxkXGwUST6MbNXj91AVd2ID3Gkoop438h7rOL9PXjR9H/YIxXVJ/2s39czogj5/TEiVXXpNuUDmtpOZBxsFIkYIUUiOquRgcN7hh9XzDpjxOFAvL+XwSP7iM6an7ahilnzGTjQSfIVmf4DnVTMOmP48cCh3SMOZ1Lwg36LSBo2isRrhKwEVr1gGX27tg8/rln4fvoP7qT7la34g/0c3bqOitmNVMyYB8A7m3/Kvp9+bcxtVc1fAl6E408/ij84wLFt/2q+f8Z5w6/p3bWd6jMvSNfn8qDfIpKGjSKxI2w7teeuIPbG08QHzN59Wc1UZl31dd556p/Yffcn6Nv7KrOu/Orw6wePH6Ry7uIxt+WVVTD7o9+ge/smdt+9iu7nH2f2R78xPCZisOswA4d2UbPwfen6HAn6LSJp2LrBaxtwfqrnjzz5I8pqpjHlwo+k3dbe+/+CUz/5Xcqqp2Tcj8Mb11AxfQ7157eme+m2ztWtyzJuQKQE2VoweDNmLskxr3JMv/gz495Qw5/8YMKdOKXluvG8LA48NeFGREqMrXs3OjBDswtBD5D2Bg8RMWwViY3AcUvbyrZjwCbXnRApFFaKRDCBy+2Yv9L5rAe4XRPOiIyfzenr1lreXjZEMOuEisg4WftQB5PLriF/BynFgPs0Ca5IZmz/5b8JyNcP4WFg7FFaIpKS1SIRLHyzivzbm4gBq7Qwj0jmrJ9DCJbSayd/CkUMWNu5unWr646IFKJsnWi8EXgGsxiOS71BP77kuB8iBcv6gsEJjW0ddcAWYBFuVvXqBV4FmjtXt6adYEJExpa1S5bBB7MZ85c814ceMeDXqECITFpWxzUEH9BLMWMoclUoYkF7K1QgRCYva4cbozW2dTQDD2JW987G/JIxzOXXVcHJUxGxIGcjJIMPbhNmwFUv9oZw9wTbWwM0qUCI2JWzPYlkjW0d0zGre38FszZnDZkVrDimOBzD3DPSrpGUItnhpEgkBKt/tQArMUvvLcYUgEHM3BQeZj5KHzP3RQR4CTMfxGPAJt2sJZJdTovEaEHROBOzcE41Ztr7Psz5hteAHVqaTyS38qpIiEj+yfdbu0XEMRUJEQmlIiEioVQkRCSUioSIhFKREJFQKhIiEkpFQkRCqUiISCgVCREJpSIhIqH+P58Rs6j3+PnSAAAAAElFTkSuQmCC\n",
-      "text/plain": [
-       "<Figure size 324x432 with 1 Axes>"
-      ]
-     },
-     "metadata": {},
-     "output_type": "display_data"
-    }
-   ],
-   "source": [
-    "visualise_ambulance_markov_chain(num_of_servers, threshold, parking_capacity, system_capacity)"
->>>>>>> 901f1a3a
-   ]
-  },
-  {
-   "cell_type": "markdown",
-<<<<<<< HEAD
+   ]
+  },
+  {
+   "cell_type": "markdown",
    "metadata": {},
    "source": [
     "# Obtain steady state algebraically"
@@ -937,7 +685,7 @@
   },
   {
    "cell_type": "code",
-   "execution_count": 31,
+   "execution_count": null,
    "metadata": {},
    "outputs": [
     {
@@ -963,7 +711,7 @@
   },
   {
    "cell_type": "code",
-   "execution_count": 32,
+   "execution_count": null,
    "metadata": {},
    "outputs": [],
    "source": [
@@ -972,7 +720,7 @@
   },
   {
    "cell_type": "code",
-   "execution_count": 33,
+   "execution_count": null,
    "metadata": {},
    "outputs": [
     {
@@ -1005,20 +753,9 @@
   },
   {
    "cell_type": "code",
-   "execution_count": 34,
-   "metadata": {},
-   "outputs": [
-    {
-     "data": {
-      "text/plain": [
-       "2.077983992194915"
-      ]
-     },
-     "execution_count": 34,
-     "metadata": {},
-     "output_type": "execute_result"
-    }
-   ],
+   "execution_count": null,
+   "metadata": {},
+   "outputs": [],
    "source": [
     "get_mean_number_of_patients_in_system(sol4, all_states)"
    ]
@@ -1032,20 +769,9 @@
   },
   {
    "cell_type": "code",
-   "execution_count": 35,
-   "metadata": {},
-   "outputs": [
-    {
-     "data": {
-      "text/plain": [
-       "1.6171165300960482"
-      ]
-     },
-     "execution_count": 35,
-     "metadata": {},
-     "output_type": "execute_result"
-    }
-   ],
+   "execution_count": null,
+   "metadata": {},
+   "outputs": [],
    "source": [
     "get_mean_number_of_patients_in_hospital(sol4, all_states)"
    ]
@@ -1059,20 +785,9 @@
   },
   {
    "cell_type": "code",
-   "execution_count": 36,
-   "metadata": {},
-   "outputs": [
-    {
-     "data": {
-      "text/plain": [
-       "0.46086746209886714"
-      ]
-     },
-     "execution_count": 36,
-     "metadata": {},
-     "output_type": "execute_result"
-    }
-   ],
+   "execution_count": null,
+   "metadata": {},
+   "outputs": [],
    "source": [
     "get_mean_ambulances_blocked(sol4, all_states)"
    ]
@@ -1086,20 +801,9 @@
   },
   {
    "cell_type": "code",
-   "execution_count": 37,
-   "metadata": {},
-   "outputs": [
-    {
-     "data": {
-      "text/plain": [
-       "2.96854856027845"
-      ]
-     },
-     "execution_count": 37,
-     "metadata": {},
-     "output_type": "execute_result"
-    }
-   ],
+   "execution_count": null,
+   "metadata": {},
+   "outputs": [],
    "source": [
     "get_mean_time_in_system(sol4, all_states, lambda_a, lambda_o, mu)"
    ]
@@ -1113,20 +817,9 @@
   },
   {
    "cell_type": "code",
-   "execution_count": 38,
-   "metadata": {},
-   "outputs": [
-    {
-     "data": {
-      "text/plain": [
-       "2.310166471565783"
-      ]
-     },
-     "execution_count": 38,
-     "metadata": {},
-     "output_type": "execute_result"
-    }
-   ],
+   "execution_count": null,
+   "metadata": {},
+   "outputs": [],
    "source": [
     "get_mean_time_in_hospital(sol4, all_states, lambda_a, lambda_o, mu)"
    ]
@@ -1140,40 +833,18 @@
   },
   {
    "cell_type": "code",
-   "execution_count": 39,
-   "metadata": {},
-   "outputs": [
-    {
-     "data": {
-      "text/plain": [
-       "-0.18983352843421697"
-      ]
-     },
-     "execution_count": 39,
-     "metadata": {},
-     "output_type": "execute_result"
-    }
-   ],
+   "execution_count": null,
+   "metadata": {},
+   "outputs": [],
    "source": [
     "get_mean_waiting_time_1(sol4, all_states, lambda_a, lambda_o, mu)"
    ]
   },
   {
    "cell_type": "code",
-   "execution_count": 40,
-   "metadata": {},
-   "outputs": [
-    {
-     "data": {
-      "text/plain": [
-       "2.890388433653494"
-      ]
-     },
-     "execution_count": 40,
-     "metadata": {},
-     "output_type": "execute_result"
-    }
-   ],
+   "execution_count": null,
+   "metadata": {},
+   "outputs": [],
    "source": [
     "get_mean_waiting_time_2(sol4, all_states, lambda_a, lambda_o, mu)"
    ]
@@ -1187,525 +858,11 @@
   },
   {
    "cell_type": "code",
-   "execution_count": 41,
-   "metadata": {},
-   "outputs": [
-    {
-     "data": {
-      "text/plain": [
-       "1.1521686552471677"
-      ]
-     },
-     "execution_count": 41,
-     "metadata": {},
-     "output_type": "execute_result"
-    }
-   ],
+   "execution_count": null,
+   "metadata": {},
+   "outputs": [],
    "source": [
     "get_mean_blocking_time(sol4, all_states, lambda_a, lambda_o, mu)"
-=======
-   "metadata": {},
-   "source": [
-    "# Viewing the symbolic transition matrix"
->>>>>>> 901f1a3a
-   ]
-  },
-  {
-   "cell_type": "code",
-   "execution_count": 23,
-   "metadata": {},
-   "outputs": [],
-   "source": [
-    "Q_sym = get_symbolic_transition_matrix(num_of_servers, threshold, system_capacity, parking_capacity)\n",
-    "all_states = build_states(threshold, system_capacity, parking_capacity)"
-   ]
-  },
-  {
-   "cell_type": "code",
-   "execution_count": 24,
-   "metadata": {
-    "scrolled": false
-   },
-   "outputs": [
-    {
-     "data": {
-      "text/latex": [
-       "$\\displaystyle \\left[\\begin{array}{ccccccccccc}- \\Lambda & \\Lambda & 0 & 0 & 0 & 0 & 0 & 0 & 0 & 0 & 0\\\\\\mu & - \\Lambda - \\mu & \\Lambda & 0 & 0 & 0 & 0 & 0 & 0 & 0 & 0\\\\0 & 2 \\mu & - \\lambda^{A} - \\lambda^{o} - 2 \\mu & \\lambda^{A} & 0 & \\lambda^{o} & 0 & 0 & 0 & 0 & 0\\\\0 & 0 & 2 \\mu & - \\lambda^{A} - \\lambda^{o} - 2 \\mu & \\lambda^{A} & 0 & \\lambda^{o} & 0 & 0 & 0 & 0\\\\0 & 0 & 0 & 2 \\mu & - \\lambda^{o} - 2 \\mu & 0 & 0 & \\lambda^{o} & 0 & 0 & 0\\\\0 & 0 & 3 \\mu & 0 & 0 & - \\lambda^{A} - \\lambda^{o} - 3 \\mu & \\lambda^{A} & 0 & \\lambda^{o} & 0 & 0\\\\0 & 0 & 0 & 3 \\mu & 0 & 0 & - \\lambda^{A} - \\lambda^{o} - 3 \\mu & \\lambda^{A} & 0 & \\lambda^{o} & 0\\\\0 & 0 & 0 & 0 & 3 \\mu & 0 & 0 & - \\lambda^{o} - 3 \\mu & 0 & 0 & \\lambda^{o}\\\\0 & 0 & 0 & 0 & 0 & 3 \\mu & 0 & 0 & - \\lambda^{A} - 3 \\mu & \\lambda^{A} & 0\\\\0 & 0 & 0 & 0 & 0 & 0 & 3 \\mu & 0 & 0 & - \\lambda^{A} - 3 \\mu & \\lambda^{A}\\\\0 & 0 & 0 & 0 & 0 & 0 & 0 & 3 \\mu & 0 & 0 & - 3 \\mu\\end{array}\\right]$"
-      ],
-      "text/plain": [
-       "Matrix([\n",
-       "[-Lambda,       Lambda,                             0,                             0,                 0,                             0,                             0,                 0,                 0,                 0,         0],\n",
-       "[     mu, -Lambda - mu,                        Lambda,                             0,                 0,                             0,                             0,                 0,                 0,                 0,         0],\n",
-       "[      0,         2*mu, -lambda**A - lambda**o - 2*mu,                     lambda**A,                 0,                     lambda**o,                             0,                 0,                 0,                 0,         0],\n",
-       "[      0,            0,                          2*mu, -lambda**A - lambda**o - 2*mu,         lambda**A,                             0,                     lambda**o,                 0,                 0,                 0,         0],\n",
-       "[      0,            0,                             0,                          2*mu, -lambda**o - 2*mu,                             0,                             0,         lambda**o,                 0,                 0,         0],\n",
-       "[      0,            0,                          3*mu,                             0,                 0, -lambda**A - lambda**o - 3*mu,                     lambda**A,                 0,         lambda**o,                 0,         0],\n",
-       "[      0,            0,                             0,                          3*mu,                 0,                             0, -lambda**A - lambda**o - 3*mu,         lambda**A,                 0,         lambda**o,         0],\n",
-       "[      0,            0,                             0,                             0,              3*mu,                             0,                             0, -lambda**o - 3*mu,                 0,                 0, lambda**o],\n",
-       "[      0,            0,                             0,                             0,                 0,                          3*mu,                             0,                 0, -lambda**A - 3*mu,         lambda**A,         0],\n",
-       "[      0,            0,                             0,                             0,                 0,                             0,                          3*mu,                 0,                 0, -lambda**A - 3*mu, lambda**A],\n",
-       "[      0,            0,                             0,                             0,                 0,                             0,                             0,              3*mu,                 0,                 0,     -3*mu]])"
-      ]
-     },
-     "execution_count": 24,
-     "metadata": {},
-     "output_type": "execute_result"
-    }
-   ],
-   "source": [
-    "Q_sym"
-   ]
-  },
-  {
-   "cell_type": "markdown",
-   "metadata": {},
-   "source": [
-    "# Building the transition matrix"
-   ]
-  },
-  {
-   "cell_type": "code",
-   "execution_count": 25,
-   "metadata": {},
-   "outputs": [],
-   "source": [
-    "lambda_a = 0.4\n",
-    "lambda_o = 0.3\n",
-    "mu = 0.4\n",
-    "\n",
-    "num_of_servers = 3\n",
-    "threshold = 2\n",
-    "system_capacity = 4\n",
-    "parking_capacity = 2"
-   ]
-  },
-  {
-   "cell_type": "code",
-   "execution_count": 26,
-   "metadata": {},
-   "outputs": [],
-   "source": [
-    "Q = get_transition_matrix(lambda_a, lambda_o, mu, num_of_servers, threshold, system_capacity, parking_capacity)"
-   ]
-  },
-  {
-   "cell_type": "code",
-   "execution_count": 27,
-   "metadata": {
-    "scrolled": false
-   },
-   "outputs": [
-    {
-     "data": {
-      "text/plain": [
-       "array([[-0.7,  0.7,  0. , ...,  0. ,  0. ,  0. ],\n",
-       "       [ 0.4, -1.1,  0.7, ...,  0. ,  0. ,  0. ],\n",
-       "       [ 0. ,  0.8, -1.5, ...,  0. ,  0. ,  0. ],\n",
-       "       ...,\n",
-       "       [ 0. ,  0. ,  0. , ..., -1.6,  0.4,  0. ],\n",
-       "       [ 0. ,  0. ,  0. , ...,  0. , -1.6,  0.4],\n",
-       "       [ 0. ,  0. ,  0. , ...,  0. ,  0. , -1.2]])"
-      ]
-     },
-     "execution_count": 27,
-     "metadata": {},
-     "output_type": "execute_result"
-    }
-   ],
-   "source": [
-    "# np.set_printoptions(threshold=sys.maxsize)\n",
-    "np.set_printoptions(threshold=0)\n",
-    "Q"
-   ]
-  },
-  {
-   "cell_type": "markdown",
-   "metadata": {},
-   "source": [
-    "# Get numeric transition matrix from symbolic"
-   ]
-  },
-  {
-   "cell_type": "code",
-   "execution_count": 28,
-   "metadata": {},
-   "outputs": [],
-   "source": [
-    "Q_converted = convert_symbolic_transition_matrix(Q_sym=Q_sym, lambda_a=0.4, lambda_o=0.3, mu=0.4)"
-   ]
-  },
-  {
-   "cell_type": "code",
-   "execution_count": 29,
-   "metadata": {},
-   "outputs": [
-    {
-     "data": {
-      "text/plain": [
-       "True"
-      ]
-     },
-     "execution_count": 29,
-     "metadata": {},
-     "output_type": "execute_result"
-    }
-   ],
-   "source": [
-    "np.allclose(Q, Q_converted)"
-   ]
-  },
-  {
-   "cell_type": "markdown",
-   "metadata": {},
-   "source": [
-    "# Obtain steady state numerically (Using odeint/solve_ivp)"
-   ]
-  },
-  {
-   "cell_type": "markdown",
-   "metadata": {},
-   "source": [
-    "###### By integration of ODEs using odeint()"
-   ]
-  },
-  {
-   "cell_type": "code",
-   "execution_count": 30,
-   "metadata": {},
-   "outputs": [
-    {
-     "name": "stdout",
-     "output_type": "stream",
-     "text": [
-      "True\n",
-      "0.9999999999999938\n"
-     ]
-    }
-   ],
-   "source": [
-    "sol1 = get_steady_state_numerically(Q, method=1, integration_function=sci.integrate.odeint)\n",
-    "print(is_steady_state(sol1, Q))\n",
-    "print(np.sum(sol1))"
-   ]
-  },
-  {
-   "cell_type": "markdown",
-   "metadata": {},
-   "source": [
-    "###### By ODEs integration using solve_ivp()"
-   ]
-  },
-  {
-   "cell_type": "code",
-   "execution_count": 31,
-   "metadata": {},
-   "outputs": [
-    {
-     "name": "stdout",
-     "output_type": "stream",
-     "text": [
-      "True\n",
-      "0.9999999999999969\n"
-     ]
-    }
-   ],
-   "source": [
-    "sol2 = get_steady_state_numerically(Q, method=1, integration_function=sci.integrate.solve_ivp)\n",
-    "print(is_steady_state(sol2, Q))\n",
-    "print(np.sum(sol2))"
-   ]
-  },
-  {
-   "cell_type": "markdown",
-   "metadata": {},
-   "source": [
-    "# Obtain steady state algebraically"
-   ]
-  },
-  {
-   "cell_type": "markdown",
-   "metadata": {},
-   "source": [
-    "###### Using a linear algebraic approach"
-   ]
-  },
-  {
-   "cell_type": "code",
-   "execution_count": 32,
-   "metadata": {},
-   "outputs": [],
-   "source": [
-    "sol3 = get_steady_state_algebraically(Q, algebraic_function=np.linalg.solve)"
-   ]
-  },
-  {
-   "cell_type": "code",
-   "execution_count": 33,
-   "metadata": {},
-   "outputs": [
-    {
-     "name": "stdout",
-     "output_type": "stream",
-     "text": [
-      "True\n",
-      "1.0\n"
-     ]
-    }
-   ],
-   "source": [
-    "print(is_steady_state(sol3, Q))\n",
-    "print(np.sum(sol3))"
-   ]
-  },
-  {
-   "cell_type": "markdown",
-   "metadata": {},
-   "source": [
-    "###### Using a least squares approach"
-   ]
-  },
-  {
-   "cell_type": "code",
-   "execution_count": 34,
-   "metadata": {},
-   "outputs": [],
-   "source": [
-    "sol4 = get_steady_state_algebraically(Q, algebraic_function=np.linalg.lstsq)"
-   ]
-  },
-  {
-   "cell_type": "code",
-   "execution_count": 35,
-   "metadata": {},
-   "outputs": [
-    {
-     "name": "stdout",
-     "output_type": "stream",
-     "text": [
-      "True\n",
-      "0.9999999999999999\n"
-     ]
-    }
-   ],
-   "source": [
-    "print(is_steady_state(sol4, Q))\n",
-    "print(np.sum(sol4))"
-   ]
-  },
-  {
-   "cell_type": "markdown",
-   "metadata": {},
-   "source": [
-    "# Obtain performance measures"
-   ]
-  },
-  {
-   "cell_type": "markdown",
-   "metadata": {},
-   "source": [
-    "###### Average people in the whole system"
-   ]
-  },
-  {
-   "cell_type": "code",
-   "execution_count": 44,
-   "metadata": {},
-   "outputs": [
-    {
-     "data": {
-      "text/plain": [
-       "2.077983992194915"
-      ]
-     },
-     "execution_count": 44,
-     "metadata": {},
-     "output_type": "execute_result"
-    }
-   ],
-   "source": [
-    "get_mean_number_of_patients_in_system(sol4, all_states)"
-   ]
-  },
-  {
-   "cell_type": "markdown",
-   "metadata": {},
-   "source": [
-    "###### Average people in the hospital"
-   ]
-  },
-  {
-   "cell_type": "code",
-   "execution_count": 48,
-   "metadata": {},
-   "outputs": [
-    {
-     "data": {
-      "text/plain": [
-       "1.6171165300960482"
-      ]
-     },
-     "execution_count": 48,
-     "metadata": {},
-     "output_type": "execute_result"
-    }
-   ],
-   "source": [
-    "get_mean_number_of_patients_in_hospital(sol4, all_states)"
-   ]
-  },
-  {
-   "cell_type": "markdown",
-   "metadata": {},
-   "source": [
-    "###### Average number of ambulances being blocked"
-   ]
-  },
-  {
-   "cell_type": "code",
-   "execution_count": 49,
-   "metadata": {},
-   "outputs": [
-    {
-     "data": {
-      "text/plain": [
-       "0.46086746209886714"
-      ]
-     },
-     "execution_count": 49,
-     "metadata": {},
-     "output_type": "execute_result"
-    }
-   ],
-   "source": [
-    "get_mean_ambulances_blocked(sol4, all_states)"
-   ]
-  },
-  {
-   "cell_type": "markdown",
-   "metadata": {},
-   "source": [
-    "###### Mean time in the system"
-   ]
-  },
-  {
-   "cell_type": "code",
-   "execution_count": 50,
-   "metadata": {},
-   "outputs": [
-    {
-     "data": {
-      "text/plain": [
-       "2.96854856027845"
-      ]
-     },
-     "execution_count": 50,
-     "metadata": {},
-     "output_type": "execute_result"
-    }
-   ],
-   "source": [
-    "get_mean_time_in_system(sol4, all_states, lambda_a, lambda_o, mu)"
-   ]
-  },
-  {
-   "cell_type": "markdown",
-   "metadata": {},
-   "source": [
-    "###### Mean time in the Hospital"
-   ]
-  },
-  {
-   "cell_type": "code",
-   "execution_count": 51,
-   "metadata": {},
-   "outputs": [
-    {
-     "data": {
-      "text/plain": [
-       "2.310166471565783"
-      ]
-     },
-     "execution_count": 51,
-     "metadata": {},
-     "output_type": "execute_result"
-    }
-   ],
-   "source": [
-    "get_mean_time_in_hospital(sol4, all_states, lambda_a, lambda_o, mu)"
-   ]
-  },
-  {
-   "cell_type": "markdown",
-   "metadata": {},
-   "source": [
-    "###### Mean Waiting time in the hospital"
-   ]
-  },
-  {
-   "cell_type": "code",
-   "execution_count": 55,
-   "metadata": {},
-   "outputs": [
-    {
-     "data": {
-      "text/plain": [
-       "-0.18983352843421697"
-      ]
-     },
-     "execution_count": 55,
-     "metadata": {},
-     "output_type": "execute_result"
-    }
-   ],
-   "source": [
-    "get_mean_waiting_time_1(sol4, all_states, lambda_a, lambda_o, mu)"
-   ]
-  },
-  {
-   "cell_type": "code",
-   "execution_count": 56,
-   "metadata": {},
-   "outputs": [
-    {
-     "data": {
-      "text/plain": [
-       "2.890388433653494"
-      ]
-     },
-     "execution_count": 56,
-     "metadata": {},
-     "output_type": "execute_result"
-    }
-   ],
-   "source": [
-    "get_mean_waiting_time_2(sol4, all_states, lambda_a, lambda_o, mu)"
-   ]
-  },
-  {
-   "cell_type": "markdown",
-   "metadata": {},
-   "source": [
-    "###### Mean blocking time"
-   ]
-  },
-  {
-   "cell_type": "code",
-   "execution_count": 57,
-   "metadata": {},
-   "outputs": [
-    {
-     "data": {
-      "text/plain": [
-       "1.1521686552471677"
-      ]
-     },
-     "execution_count": 57,
-     "metadata": {},
-     "output_type": "execute_result"
-    }
-   ],
-   "source": [
-    "get_mean_blocking_time(sol4, all_states, lambda_a, lambda_o, mu)"
    ]
   },
   {
@@ -1714,13 +871,6 @@
    "source": [
     "# Dummy Cells"
    ]
-  },
-  {
-   "cell_type": "code",
-   "execution_count": null,
-   "metadata": {},
-   "outputs": [],
-   "source": []
   },
   {
    "cell_type": "code",
