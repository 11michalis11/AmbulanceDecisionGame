--- conflicted
+++ resolved
@@ -200,12 +200,8 @@
     """
     Tests the following scenarios where specific cases occus:
         - when parking_capacity is less than 1 -> an error is raised
-<<<<<<< HEAD
-        - when threshold is greater than system capacity -> model forces threshold=system_capacity and parking_capacity=1
-=======
         - when threshold is greater than system capacity the
           model forces threshold=system_capacity and parking_capacity=1
->>>>>>> 07180f53
     """
     sim_results_normal = []
     sim_results_forced = []
