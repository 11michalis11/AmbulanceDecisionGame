import numpy as np
import matplotlib.pyplot as plt
import networkx as nx
import sympy as sym
import scipy as sci

from hypothesis import (
    given,
    settings,
)
from hypothesis.strategies import (
    floats,
    integers,
    booleans,
)
from hypothesis.extra.numpy import arrays

from ambulance_game.markov.markov import (
    build_states,
    visualise_ambulance_markov_chain,
    get_transition_matrix_entry,
    get_symbolic_transition_matrix,
    get_transition_matrix,
    convert_symbolic_transition_matrix,
    is_steady_state,
    get_steady_state_numerically,
    augment_Q,
    get_steady_state_algebraically,
    get_markov_state_probabilities,
    get_mean_number_of_patients_in_system,
    get_mean_number_of_patients_in_hospital,
    get_mean_number_of_ambulances_blocked,
    get_mean_waiting_time_markov,
)

number_of_digits_to_round = 8


@given(
    threshold=integers(min_value=0, max_value=1000),
    system_capacity=integers(min_value=1, max_value=1000),
    parking_capacity=integers(min_value=1, max_value=1000),
)
def test_build_states(threshold, system_capacity, parking_capacity):
    """
    Test to ensure that the build_states function returns the correct number of states, for different integer values of the threshold, system and parking capacities
    """
    states = build_states(
        threshold=threshold,
        system_capacity=system_capacity,
        parking_capacity=parking_capacity,
    )

    if threshold > system_capacity:
        assert len(states) == system_capacity + 1  # +2
    else:
        states_after_threshold = system_capacity - threshold + 1
        size_of_S2 = states_after_threshold if states_after_threshold >= 0 else 0
        all_states_size = size_of_S2 * (parking_capacity + 1) + threshold
        assert len(states) == all_states_size


@given(
    num_of_servers=integers(min_value=2, max_value=10),
    threshold=integers(min_value=2, max_value=10),
    parking_capacity=integers(min_value=2, max_value=10),
    system_capacity=integers(min_value=2, max_value=10),
)
@settings(deadline=None)
def test_visualise_ambulance_markov_chain(
    num_of_servers, threshold, system_capacity, parking_capacity
):
    """
    Test that checks if a neworkx MultiDiGraph object is returned and that the set of all nodes used is the same se as the set of all states that the build_states function returns.
    """
    all_states = build_states(
        threshold=threshold,
        system_capacity=system_capacity,
        parking_capacity=parking_capacity,
    )
    set_of_all_states = set(all_states)

    markov_chain_plot = visualise_ambulance_markov_chain(
        num_of_servers=num_of_servers,
        threshold=threshold,
        system_capacity=system_capacity,
        parking_capacity=parking_capacity,
    )
    set_of_nodes = set(markov_chain_plot.nodes)

    assert type(markov_chain_plot) == nx.classes.multidigraph.MultiDiGraph
    assert set_of_all_states == set_of_nodes
    plt.close()  # TODO Investigate if it's possible to remove this line


@given(
    ambulance_state=integers(min_value=0),
    hospital_state=integers(min_value=0),
    lambda_a=floats(min_value=0, allow_nan=False, allow_infinity=False),
    lambda_o=floats(min_value=0, allow_nan=False, allow_infinity=False),
    mu=floats(min_value=0, allow_nan=False, allow_infinity=False),
    num_of_servers=integers(min_value=1),
    threshold=integers(min_value=0),
    symbolic=booleans(),
)
def test_get_transition_matrix_entry(
    ambulance_state,
    hospital_state,
    lambda_a,
    lambda_o,
    mu,
    num_of_servers,
    threshold,
    symbolic,
):
    """
    Ensuring that the state mapping function works as it should for all cases two "adjacent" states. 
    
    Note here that hypothesis considers all variations of possible inputs along with a boolean variable (symbolic) to indicate whether to test the symblic version of the function or the numeric one.
    """
    Lambda = lambda_a + lambda_o

    if symbolic:
        Lambda = sym.symbols("Lambda")
        lambda_o = sym.symbols("lambda") ** sym.symbols("o")
        lambda_a = sym.symbols("lambda") ** sym.symbols("A")
        mu = sym.symbols("mu")

    origin_state = (ambulance_state, hospital_state)
    destination_state_1 = (ambulance_state, hospital_state + 1)
    destination_state_2 = (ambulance_state + 1, hospital_state)
    destination_state_3 = (ambulance_state, hospital_state - 1)
    destination_state_4 = (ambulance_state - 1, hospital_state)

    entry_1 = get_transition_matrix_entry(
        origin_state,
        destination_state_1,
        threshold=threshold,
        lambda_a=lambda_a,
        lambda_o=lambda_o,
        Lambda=Lambda,
        mu=mu,
        num_of_servers=num_of_servers,
    )
    entry_2 = get_transition_matrix_entry(
        origin_state,
        destination_state_2,
        threshold=threshold,
        lambda_a=lambda_a,
        lambda_o=lambda_o,
        Lambda=Lambda,
        mu=mu,
        num_of_servers=num_of_servers,
    )
    entry_3 = get_transition_matrix_entry(
        origin_state,
        destination_state_3,
        threshold=threshold,
        lambda_a=lambda_a,
        lambda_o=lambda_o,
        Lambda=Lambda,
        mu=mu,
        num_of_servers=num_of_servers,
    )
    entry_4 = get_transition_matrix_entry(
        origin_state,
        destination_state_4,
        threshold=threshold,
        lambda_a=lambda_a,
        lambda_o=lambda_o,
        Lambda=Lambda,
        mu=mu,
        num_of_servers=num_of_servers,
    )

    assert entry_1 == (Lambda if hospital_state < threshold else lambda_o)
    assert entry_2 == lambda_a
    assert entry_3 == (
        mu * hospital_state if hospital_state <= num_of_servers else mu * num_of_servers
    )
    service_rate = threshold if threshold <= num_of_servers else num_of_servers
    assert entry_4 == (service_rate * mu if hospital_state == threshold else 0)


@given(
    num_of_servers=integers(min_value=1, max_value=5),
    threshold=integers(min_value=0, max_value=5),
    system_capacity=integers(min_value=5, max_value=10),
    parking_capacity=integers(min_value=1, max_value=5),
)
@settings(deadline=None, max_examples=20)
def test_get_symbolic_transition_matrix(
    num_of_servers, threshold, system_capacity, parking_capacity
):
    """
    Test that ensures the symbolic matrix function outputs the correct size matrix
    """
    states_after_threshold = system_capacity - threshold + 1
    S_2_size = states_after_threshold if states_after_threshold >= 0 else 0
    matrix_size = S_2_size * (parking_capacity + 1) + threshold
    result = get_symbolic_transition_matrix(
        num_of_servers=num_of_servers,
        threshold=threshold,
        system_capacity=system_capacity,
        parking_capacity=parking_capacity,
    )

    assert result.shape == (matrix_size, matrix_size)


@given(
    system_capacity=integers(min_value=10, max_value=20),
    parking_capacity=integers(min_value=1, max_value=20),
    lambda_a=floats(
        min_value=0.05, max_value=100, allow_nan=False, allow_infinity=False
    ),
    lambda_o=floats(
        min_value=0.05, max_value=100, allow_nan=False, allow_infinity=False
    ),
    mu=floats(min_value=0.05, max_value=5, allow_nan=False, allow_infinity=False),
)
@settings(deadline=None)
def test_get_transition_matrix(
    system_capacity, parking_capacity, lambda_a, lambda_o, mu
):
    """
    Test that ensures numeric transition matrix's shape is as expected and that some elements of the diagonal are what they should be. To be exact the first, last and middle row are check to see if the diagonal element of them equals to minus the sum of the entire row.
    """
    num_of_servers = 10
    threshold = 8

    states_after_threshold = system_capacity - threshold + 1
    S_2_size = states_after_threshold if states_after_threshold >= 0 else 0
    matrix_size = S_2_size * (parking_capacity + 1) + threshold

    transition_matrix = get_transition_matrix(
        lambda_a=lambda_a,
        lambda_o=lambda_o,
        mu=mu,
        num_of_servers=num_of_servers,
        threshold=threshold,
        system_capacity=system_capacity,
        parking_capacity=parking_capacity,
    )

    assert matrix_size == np.shape(transition_matrix)[0]
    mid = int(matrix_size / 2)
    assert transition_matrix[0][0] == -sum(transition_matrix[0][1:])
    assert transition_matrix[-1][-1] == -sum(transition_matrix[-1][:-1])

    mid_row_sum = sum(transition_matrix[mid][:mid]) + sum(
        transition_matrix[mid][mid + 1 :]
    )
    assert np.isclose(transition_matrix[mid][mid], -mid_row_sum)


@given(threshold=integers(min_value=0, max_value=10))
@settings(deadline=None)
def test_convert_symbolic_transition_matrix(threshold):
    """
    Test that ensures that for fixed parameters and different values of the threshold the function that converts the symbolic matrix into a numeirc one gives the same results as the get_transition_matrix function.
    """
    lambda_a = 0.3
    lambda_o = 0.2
    mu = 0.05
    num_of_servers = 10
    system_capacity = 8
    parking_capacity = 2

    transition_matrix = get_transition_matrix(
        lambda_a=lambda_a,
        lambda_o=lambda_o,
        mu=mu,
        num_of_servers=num_of_servers,
        threshold=threshold,
        system_capacity=system_capacity,
        parking_capacity=parking_capacity,
    )

    sym_transition_matrix = get_symbolic_transition_matrix(
        num_of_servers=num_of_servers,
        threshold=threshold,
        system_capacity=system_capacity,
        parking_capacity=parking_capacity,
    )
    converted_matrix = convert_symbolic_transition_matrix(
        sym_transition_matrix, lambda_a, lambda_o, mu
    )

    assert np.allclose(converted_matrix, transition_matrix)


def test_is_steady_state_examples():
    """
    Given two steady states examples with their equivalent matrices, this test ensures that the function is_steady_state works as expected
    """
    steady_1 = [6 / 17, 6 / 17, 5 / 17]
    generator_matrix_1 = np.array(
        [[-2 / 3, 1 / 3, 1 / 3], [1 / 2, -1 / 2, 0], [1 / 5, 1 / 5, -2 / 5]]
    )

    steady_2 = np.array([0.0877193, 0.38596491, 0.52631579])
    generator_matrix_2 = np.array([[-0.6, 0.4, 0.2], [0, -0.5, 0.5], [0.1, 0.3, -0.4]])

    steady_3 = np.array([1, 2, 3])
    generator_matrix_3 = np.array([[-4, 2, 2], [0, -2, 2], [1, 5, -6]])

    assert is_steady_state(steady_1, generator_matrix_1)
    assert is_steady_state(steady_2, generator_matrix_2)
    assert not is_steady_state(steady_3, generator_matrix_3)


@given(
    a=floats(min_value=1, max_value=10),
    b=floats(min_value=1, max_value=10),
    c=floats(min_value=1, max_value=10),
    d=floats(min_value=1, max_value=10),
    e=floats(min_value=1, max_value=10),
    f=floats(min_value=1, max_value=10),
)
def test_get_steady_state_numerically_odeint(a, b, c, d, e, f):
    """
    Ensures that getting the steady state numerically using scipy's odeint integration function returns the steady state for different transition-like matrices
    """
    Q = np.array([[-a - b, a, b], [c, -c - d, d], [e, f, -e - f]])
    steady = get_steady_state_numerically(Q, integration_function=sci.integrate.odeint)
    assert is_steady_state(steady, Q)


@given(
    a=floats(min_value=1, max_value=10),
    b=floats(min_value=1, max_value=10),
    c=floats(min_value=1, max_value=10),
    d=floats(min_value=1, max_value=10),
    e=floats(min_value=1, max_value=10),
    f=floats(min_value=1, max_value=10),
)
def test_get_steady_state_numerically_solve_ivp(a, b, c, d, e, f):
    """
    Ensures that getting the steady state numerically using scipy's solve_ivp integration function returns the steady state for different transition-like matrices
    """
    Q = np.array([[-a - b, a, b], [c, -c - d, d], [e, f, -e - f]])
    steady = get_steady_state_numerically(
        Q, integration_function=sci.integrate.solve_ivp
    )
    assert is_steady_state(steady, Q)


@given(Q=arrays(np.int8, (10, 10)))
def test_augment_Q(Q):
    """
    Tests that the array M that is returned has the same dimensions as Q and that the vector b is a one dimensional array of length equivalent to Q that consists of only zeros apart from the last element that is 1.
    """
    M, b = augment_Q(Q)
    assert M.shape == (10, 10)
    assert b.shape == (10, 1)
    assert all(b[0:-1]) == 0
    assert b[-1] == 1


@given(
    a=floats(min_value=1, max_value=10),
    b=floats(min_value=1, max_value=10),
    c=floats(min_value=1, max_value=10),
    d=floats(min_value=1, max_value=10),
    e=floats(min_value=1, max_value=10),
    f=floats(min_value=1, max_value=10),
)
def test_get_steady_state_algebraically_solve(a, b, c, d, e, f):
    """
    Ensures that getting the steady state algebraically using numpy's solve function returns the steady state for different transition-like matrices
    """
    Q = np.array([[-a - b, a, b], [c, -c - d, d], [e, f, -e - f]])
    steady = get_steady_state_algebraically(Q, algebraic_function=np.linalg.solve)
    assert is_steady_state(steady, Q)


@given(
    a=floats(min_value=1, max_value=10),
    b=floats(min_value=1, max_value=10),
    c=floats(min_value=1, max_value=10),
    d=floats(min_value=1, max_value=10),
    e=floats(min_value=1, max_value=10),
    f=floats(min_value=1, max_value=10),
)
def test_get_steady_state_algebraically_lstsq(a, b, c, d, e, f):
    """
<<<<<<< HEAD
    Ensures that getting the steady state numerically using numpy's lstsq function returns the steady state for different transition-like matrices
=======
    Ensures that getting the steady state numerically using numpy's 
    lstsq function returns the steady state for different transition-like matrices
>>>>>>> 07180f53
    """
    Q = np.array([[-a - b, a, b], [c, -c - d, d], [e, f, -e - f]])
    steady = get_steady_state_algebraically(Q, algebraic_function=np.linalg.lstsq)
    assert is_steady_state(steady, Q)


def test_get_state_probabilities_dict():
    """
    Test to ensure that sum of the values of the pi dictionary equate to 1  
    """
    lambda_a = 0.1
    lambda_o = 0.2
    mu = 0.2
    num_of_servers = 3
    threshold = 3
    system_capacity = 5
    parking_capacity = 4

    all_states = build_states(threshold, system_capacity, parking_capacity)
    transition_matrix = get_transition_matrix(
        lambda_a,
        lambda_o,
        mu,
        num_of_servers,
        threshold,
        system_capacity,
        parking_capacity,
    )
    pi = get_steady_state_algebraically(
        transition_matrix, algebraic_function=np.linalg.lstsq
    )
    pi_dictionary = get_markov_state_probabilities(
        pi=pi, all_states=all_states, output=dict
    )

    assert round(sum(pi_dictionary.values()), number_of_digits_to_round) == 1


def test_get_state_probabilities_array():
    """ 
    Test to ensure that the sum of elements of the pi array equate to 1
    """
    lambda_a = 0.1
    lambda_o = 0.2
    mu = 0.2
    num_of_servers = 3
    threshold = 3
    system_capacity = 5
    parking_capacity = 4

    all_states = build_states(threshold, system_capacity, parking_capacity)
    transition_matrix = get_transition_matrix(
        lambda_a,
        lambda_o,
        mu,
        num_of_servers,
        threshold,
        system_capacity,
        parking_capacity,
    )
    pi = get_steady_state_algebraically(
        transition_matrix, algebraic_function=np.linalg.lstsq
    )
    pi_array = get_markov_state_probabilities(
        pi=pi, all_states=all_states, output=np.ndarray
    )

    assert round(np.nansum(pi_array), number_of_digits_to_round) == 1


def test_get_mean_number_of_patients():
    lambda_a = 0.2
    lambda_o = 0.2
    mu = 0.2
    num_of_servers = 3
    threshold = 4
    system_capacity = 20
    parking_capacity = 20

    all_states = build_states(threshold, system_capacity, parking_capacity)
    transition_matrix = get_transition_matrix(
        lambda_a,
        lambda_o,
        mu,
        num_of_servers,
        threshold,
        system_capacity,
        parking_capacity,
    )
    pi = get_steady_state_algebraically(
        transition_matrix, algebraic_function=np.linalg.lstsq
    )
    assert (
        round(
            get_mean_number_of_patients_in_system(pi, all_states),
            number_of_digits_to_round,
        )
        == 2.88827497
    )
    assert (
        round(
            get_mean_number_of_patients_in_hospital(pi, all_states),
            number_of_digits_to_round,
        )
        == 2.44439504
    )
    assert (
        round(
            get_mean_number_of_ambulances_blocked(pi, all_states),
            number_of_digits_to_round,
        )
        == 0.44387993
    )


def test_get_mean_waiting_time_markov():
    # TODO: add test for overall waiting time
    mean_waiting_time = get_mean_waiting_time_markov(
        lambda_a=0.2,
        lambda_o=0.2,
        mu=0.2,
        num_of_servers=3,
        threshold=4,
        system_capacity=10,
        parking_capacity=10,
        output="others",
        formula="recursive",
    )
    assert round(mean_waiting_time, number_of_digits_to_round) == 1.47207167

    mean_waiting_time = get_mean_waiting_time_markov(
        lambda_a=0.2,
        lambda_o=0.2,
        mu=0.2,
        num_of_servers=3,
        threshold=4,
        system_capacity=10,
        parking_capacity=10,
        output="ambulance",
        formula="recursive",
    )
    assert round(mean_waiting_time, number_of_digits_to_round) == 0.73779145

    mean_waiting_time = get_mean_waiting_time_markov(
        lambda_a=0.2,
        lambda_o=0.2,
        mu=0.2,
        num_of_servers=3,
        threshold=3,
        system_capacity=10,
        parking_capacity=10,
        output="ambulance",
        formula="recursive",
    )
    assert mean_waiting_time == 0<|MERGE_RESOLUTION|>--- conflicted
+++ resolved
@@ -385,12 +385,8 @@
 )
 def test_get_steady_state_algebraically_lstsq(a, b, c, d, e, f):
     """
-<<<<<<< HEAD
-    Ensures that getting the steady state numerically using numpy's lstsq function returns the steady state for different transition-like matrices
-=======
     Ensures that getting the steady state numerically using numpy's 
     lstsq function returns the steady state for different transition-like matrices
->>>>>>> 07180f53
     """
     Q = np.array([[-a - b, a, b], [c, -c - d, d], [e, f, -e - f]])
     steady = get_steady_state_algebraically(Q, algebraic_function=np.linalg.lstsq)
